--- conflicted
+++ resolved
@@ -23,15 +23,11 @@
         uses: actions/setup-python@v3
         with:
           python-version: ${{ matrix.python-version }}
-<<<<<<< HEAD
-=======
-          cache: "pip"
->>>>>>> 8926951d
       - name: Install dependencies
         run: |
           python -m pip install --upgrade pip
           python -m pip install flake8 pytest
-          pip install -r pyproject.toml
+          pip install -r NeuralTSNE/pyproject.toml
       - name: Lint with flake8
         run: |
           # stop the build if there are Python syntax errors or undefined names
