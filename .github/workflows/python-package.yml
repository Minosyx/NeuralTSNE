# This workflow will install Python dependencies, run tests and lint with a variety of Python versions
# For more information see: https://docs.github.com/en/actions/automating-builds-and-tests/building-and-testing-python

name: Python package

on:
  push:
    branches: ["main"]

jobs:
  build:
    runs-on: ubuntu-latest
    env:
      COVERAGE_DIR: _site
      MAIN_DIR: NeuralTSNE
    strategy:
      fail-fast: false
      matrix:
        python-version: ["3.11"]

    steps:
      - uses: actions/checkout@v4
      - name: Set up Python ${{ matrix.python-version }}
        uses: actions/setup-python@v5
        with:
          python-version: ${{ matrix.python-version }}
          cache: "pip"
      - name: Install dependencies
        run: |
          python -m pip install --upgrade pip setuptools wheel
          python -m pip install flake8 pytest pytest-cov pytest-html
          pip install NeuralTSNE/.
      - name: Lint with flake8
        run: |
          # stop the build if there are Python syntax errors or undefined names
          flake8 . --count --select=E9,F63,F7,F82 --show-source --statistics
          # exit-zero treats all errors as warnings. The GitHub editor is 127 chars wide
          flake8 . --count --exit-zero --max-complexity=10 --max-line-length=127 --statistics
      - name: Test with pytest
        run: |
          mkdir -p $COVERAGE_DIR/html_report
<<<<<<< HEAD
          pytest -c $MAIN_DIR/pyproject.toml --cov=$MAIN_DIR --cov-report=json:$COVERAGE_DIR/coverage.json --cov-report:html=$COVERAGE_DIR/coverage --html=$COVERAGE_DIR/html_report/report.html
=======
          pytest -c $MAIN_DIR/pyproject.toml --cov=$MAIN_DIR --cov-report=json:$COVERAGE_DIR/coverage.json --cov-report:html$COVERAGE_DIR/coverage --html=$COVERAGE_DIR/html_report/report.html
>>>>>>> c961cf8e
      - name: Fix permissions in coverage directory
        run: |
          chmod -c -R +rX "$COVERAGE_DIR/"
      - name: Upload reports to Github Pages
        uses: actions/upload-pages-artifact@v3<|MERGE_RESOLUTION|>--- conflicted
+++ resolved
@@ -39,11 +39,7 @@
       - name: Test with pytest
         run: |
           mkdir -p $COVERAGE_DIR/html_report
-<<<<<<< HEAD
-          pytest -c $MAIN_DIR/pyproject.toml --cov=$MAIN_DIR --cov-report=json:$COVERAGE_DIR/coverage.json --cov-report:html=$COVERAGE_DIR/coverage --html=$COVERAGE_DIR/html_report/report.html
-=======
-          pytest -c $MAIN_DIR/pyproject.toml --cov=$MAIN_DIR --cov-report=json:$COVERAGE_DIR/coverage.json --cov-report:html$COVERAGE_DIR/coverage --html=$COVERAGE_DIR/html_report/report.html
->>>>>>> c961cf8e
+          pytest -c $MAIN_DIR/pyproject.toml --cov=$MAIN_DIR --cov-report=json:$COVERAGE_DIR/coverage.json --cov-report=html:$COVERAGE_DIR/coverage --html=$COVERAGE_DIR/html_report/report.html
       - name: Fix permissions in coverage directory
         run: |
           chmod -c -R +rX "$COVERAGE_DIR/"
